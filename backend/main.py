import re
import sys

import alembic.config
import uvicorn
from config import (
    DEV_HOST,
    DEV_PORT,
    ENABLE_RESCAN_ON_FILESYSTEM_CHANGE,
    ENABLE_SCHEDULED_RESCAN,
    ENABLE_SCHEDULED_UPDATE_MAME_XML,
    ENABLE_SCHEDULED_UPDATE_SWITCH_TITLEDB,
    RESCAN_ON_FILESYSTEM_CHANGE_DELAY,
    ROMM_AUTH_ENABLED,
    ROMM_AUTH_SECRET_KEY,
    SCHEDULED_RESCAN_CRON,
    SCHEDULED_UPDATE_MAME_XML_CRON,
    SCHEDULED_UPDATE_SWITCH_TITLEDB_CRON,
)
<<<<<<< HEAD
from endpoints import search, platform, rom, identity, oauth, assets, scan, tasks  # noqa
=======
from config.config_loader import ConfigDict, config
from endpoints import identity, oauth, platform, rom, scan, search, tasks  # noqa
from fastapi import FastAPI
from fastapi.middleware.cors import CORSMiddleware
from fastapi_pagination import add_pagination
>>>>>>> caef5e87
from handler import dbh
from starlette.middleware.authentication import AuthenticationMiddleware
from starlette.middleware.sessions import SessionMiddleware
from typing_extensions import TypedDict
from utils import check_new_version, get_version
from utils.auth import (
    CustomCSRFMiddleware,
    HybridAuthBackend,
    create_default_admin_user,
)
from utils.socket import socket_app

app = FastAPI(title="RomM API", version=get_version())

app.add_middleware(
    CORSMiddleware,
    allow_origins=["*"],
    allow_credentials=True,
    allow_methods=["*"],
    allow_headers=["*"],
)

if ROMM_AUTH_ENABLED and "pytest" not in sys.modules:
    # CSRF protection (except endpoints listed in exempt_urls)
    app.add_middleware(
        CustomCSRFMiddleware,
        secret=ROMM_AUTH_SECRET_KEY,
        exempt_urls=[re.compile(r"^/token.*"), re.compile(r"^/ws")],
    )

# Handles both basic and oauth authentication
app.add_middleware(
    AuthenticationMiddleware,
    backend=HybridAuthBackend(),
)

# Enables support for sessions on requests
app.add_middleware(
    SessionMiddleware,
    secret_key=ROMM_AUTH_SECRET_KEY,
    same_site="strict",
    https_only=False,
)

app.include_router(oauth.router)
app.include_router(identity.router)
app.include_router(platform.router)
app.include_router(rom.router)
app.include_router(search.router)
app.include_router(assets.router)
app.include_router(tasks.router)

add_pagination(app)
app.mount("/ws", socket_app)


class WatcherDict(TypedDict):
    ENABLED: bool
    TITLE: str
    MESSAGE: str


class TaskDict(WatcherDict):
    CRON: str


class SchedulerDict(TypedDict):
    RESCAN: TaskDict
    SWITCH_TITLEDB: TaskDict
    MAME_XML: TaskDict


class HeartbeatReturn(TypedDict):
    VERSION: str
    NEW_VERSION: str | None
    ROMM_AUTH_ENABLED: bool
    WATCHER: WatcherDict
    SCHEDULER: SchedulerDict
    CONFIG: ConfigDict


@app.get("/heartbeat")
def heartbeat() -> HeartbeatReturn:
    """Endpoint to set the CSFR token in cache and return all the basic RomM config

    Returns:
        HeartbeatReturn: TypedDict structure with all the defined values in the HeartbeatReturn class.
    """
    return {
        "VERSION": get_version(),
        "NEW_VERSION": check_new_version(),
        "ROMM_AUTH_ENABLED": ROMM_AUTH_ENABLED,
        "WATCHER": {
            "ENABLED": ENABLE_RESCAN_ON_FILESYSTEM_CHANGE,
            "TITLE": "Rescan on filesystem change",
            "MESSAGE": f"Runs a scan when a change is detected in the library path, with a {RESCAN_ON_FILESYSTEM_CHANGE_DELAY} minute delay",
        },
        "SCHEDULER": {
            "RESCAN": {
                "ENABLED": ENABLE_SCHEDULED_RESCAN,
                "CRON": SCHEDULED_RESCAN_CRON,
                "TITLE": "Scheduled rescan",
                "MESSAGE": "Rescans the entire library",
            },
            "SWITCH_TITLEDB": {
                "ENABLED": ENABLE_SCHEDULED_UPDATE_SWITCH_TITLEDB,  # noqa
                "CRON": SCHEDULED_UPDATE_SWITCH_TITLEDB_CRON,
                "TITLE": "Scheduled Switch TitleDB update",
                "MESSAGE": "Updates the Nintedo Switch TitleDB file",
            },
            "MAME_XML": {
                "ENABLED": ENABLE_SCHEDULED_UPDATE_MAME_XML,
                "CRON": SCHEDULED_UPDATE_MAME_XML_CRON,
                "TITLE": "Scheduled MAME XML update",
                "MESSAGE": "Updates the MAME XML file",
            },
        },
        "CONFIG": config.__dict__,
    }


@app.on_event("startup")
def startup() -> None:
    """Event to handle RomM startup logic."""

    # Create default admin user if no admin user exists
    if len(dbh.get_admin_users()) == 0 and "pytest" not in sys.modules:
        create_default_admin_user()


if __name__ == "__main__":
    # Run migrations
    alembic.config.main(argv=["upgrade", "head"])

    # Run application
    uvicorn.run("main:app", host=DEV_HOST, port=DEV_PORT, reload=True)<|MERGE_RESOLUTION|>--- conflicted
+++ resolved
@@ -3,33 +3,31 @@
 
 import alembic.config
 import uvicorn
-from config import (
-    DEV_HOST,
-    DEV_PORT,
-    ENABLE_RESCAN_ON_FILESYSTEM_CHANGE,
-    ENABLE_SCHEDULED_RESCAN,
-    ENABLE_SCHEDULED_UPDATE_MAME_XML,
-    ENABLE_SCHEDULED_UPDATE_SWITCH_TITLEDB,
-    RESCAN_ON_FILESYSTEM_CHANGE_DELAY,
-    ROMM_AUTH_ENABLED,
-    ROMM_AUTH_SECRET_KEY,
-    SCHEDULED_RESCAN_CRON,
-    SCHEDULED_UPDATE_MAME_XML_CRON,
-    SCHEDULED_UPDATE_SWITCH_TITLEDB_CRON,
-)
-<<<<<<< HEAD
-from endpoints import search, platform, rom, identity, oauth, assets, scan, tasks  # noqa
-=======
 from config.config_loader import ConfigDict, config
 from endpoints import identity, oauth, platform, rom, scan, search, tasks  # noqa
 from fastapi import FastAPI
 from fastapi.middleware.cors import CORSMiddleware
 from fastapi_pagination import add_pagination
->>>>>>> caef5e87
-from handler import dbh
 from starlette.middleware.authentication import AuthenticationMiddleware
 from starlette.middleware.sessions import SessionMiddleware
 from typing_extensions import TypedDict
+
+from config import (
+    DEV_PORT,
+    DEV_HOST,
+    ROMM_AUTH_SECRET_KEY,
+    ROMM_AUTH_ENABLED,
+    ENABLE_RESCAN_ON_FILESYSTEM_CHANGE,
+    RESCAN_ON_FILESYSTEM_CHANGE_DELAY,
+    ENABLE_SCHEDULED_RESCAN,
+    SCHEDULED_RESCAN_CRON,
+    ENABLE_SCHEDULED_UPDATE_SWITCH_TITLEDB,
+    SCHEDULED_UPDATE_SWITCH_TITLEDB_CRON,
+    ENABLE_SCHEDULED_UPDATE_MAME_XML,
+    SCHEDULED_UPDATE_MAME_XML_CRON,
+)
+from endpoints import search, platform, rom, identity, oauth, assets, scan, tasks  # noqa
+from handler import dbh
 from utils import check_new_version, get_version
 from utils.auth import (
     CustomCSRFMiddleware,
