--- conflicted
+++ resolved
@@ -1,22 +1,23 @@
 from unittest.mock import patch
 
-<<<<<<< HEAD
 from ...handler.fs_handler.roms_handler import (
     get_rom_cover,
     get_platforms,
-=======
+    get_fs_structure,
+    get_roms,
+    get_rom_file_size,
+    _exclude_files,
+    # get_rom_screenshots # TODO: write test
+    # store_default_resources # TODO: write test
+    # get_rom_files,  # TODO: write test
+    # rename_file,  # TODO: write test
+    # remove_file,  # TODO: write test
+    # build_upload_file_path, # TODO: write test
+    # build_artwork_path, # TODO: write test
+    # build_avatar_path, # TODO: write test
+)
 import pytest
 from config import DEFAULT_PATH_COVER_L, DEFAULT_PATH_COVER_S
-
-from ..fs import (  # get_rom_screenshots # TODO: write test; store_default_resources # TODO: write test; get_rom_files,  # TODO: write test; rename_file,  # TODO: write test; remove_file,  # TODO: write test; build_upload_file_path, # TODO: write test; build_artwork_path, # TODO: write test; build_avatar_path, # TODO: write test
-    _exclude_files,
->>>>>>> 180d6e8b
-    get_fs_structure,
-    get_platforms,
-    get_rom_cover,
-    get_rom_file_size,
-    get_roms,
-)
 
 
 @pytest.mark.vcr
@@ -128,13 +129,13 @@
 
 
 def test_exclude_files():
-    from config.config_manager import config_manager
+    from config.config_manager import config_manager as cm
 
-    config_manager.config.EXCLUDED_SINGLE_FILES = [
+    cm.config.EXCLUDED_SINGLE_FILES = [
         "Super Mario 64 (J) (Rev A) [Part 1].z64"
     ]
 
-    patch("utils.fs.config", config_manager.config)
+    patch("utils.fs.config", cm.config)
 
     filtered_files = _exclude_files(
         files=[
@@ -146,7 +147,7 @@
 
     assert len(filtered_files) == 1
 
-    config_manager.config.EXCLUDED_SINGLE_EXT = ["z64"]
+    cm.config.EXCLUDED_SINGLE_EXT = ["z64"]
 
     filtered_files = _exclude_files(
         files=[
@@ -158,7 +159,7 @@
 
     assert len(filtered_files) == 0
 
-    config_manager.config.EXCLUDED_SINGLE_FILES = ["*.z64"]
+    cm.config.EXCLUDED_SINGLE_FILES = ["*.z64"]
 
     filtered_files = _exclude_files(
         files=[
@@ -170,7 +171,7 @@
 
     assert len(filtered_files) == 0
 
-    config_manager.config.EXCLUDED_SINGLE_FILES = ["_.*"]
+    cm.config.EXCLUDED_SINGLE_FILES = ["_.*"]
 
     filtered_files = _exclude_files(
         files=[
