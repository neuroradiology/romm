--- conflicted
+++ resolved
@@ -21,10 +21,6 @@
             "Authorization": f"Bearer {self.twitch_auth.get_oauth_token()}",
             "Accept": "application/json",
         }
-<<<<<<< HEAD
-=======
-
->>>>>>> 72da032a
 
     def check_twitch_token(func) -> tuple:
         @functools.wraps(func)
@@ -33,25 +29,25 @@
                 "Authorization"
             ] = f"Bearer {args[0].twitch_auth.get_oauth_token()}"
             return func(*args)
-<<<<<<< HEAD
 
         return wrapper
-=======
-        return wrapper
-
-
-    def _search_rom(self, search_term: str, p_igdb_id: int, category: int = None) -> dict:
+
+    def _search_rom(
+        self, search_term: str, p_igdb_id: int, category: int = None
+    ) -> dict:
         category_filter: str = f"& category={category}" if category else ""
         try:
-            return requests.post(self.games_url,
-                                 headers=self.headers,
-                                 data=f"""search \"{search_term}\";
-                                      fields id, slug, name, summary, screenshots;
-                                      where platforms=[{p_igdb_id}] {category_filter};""",
-                                 timeout=120).json()[0]
-        except IndexError:
-            return {}
->>>>>>> 72da032a
+            return requests.post(
+                self.games_url,
+                headers=self.headers,
+                data=f"""search \"{search_term}\";
+                    fields id, slug, name, summary, screenshots;
+                    where platforms=[{p_igdb_id}] {category_filter};
+                """,
+                timeout=120,
+            ).json()[0]
+        except IndexError:
+            return {}
 
     def _search_rom(
         self, search_term: str, p_igdb_id: str, category: int = None
@@ -73,7 +69,6 @@
     @staticmethod
     def _normalize_cover_url(url: str) -> str:
         return f"https:{url.replace('https:', '')}"
-<<<<<<< HEAD
 
     def _search_cover(self, rom_id: str) -> str:
         try:
@@ -81,6 +76,7 @@
                 self.covers_url,
                 headers=self.headers,
                 data=f"fields url; where game={rom_id};",
+                timeout=120,
             ).json()[0]
         except IndexError:
             return ""
@@ -92,8 +88,8 @@
             self.screenshots_url,
             headers=self.headers,
             data=f"fields url; where game={rom_id}; limit 5;",
-        ).json()
-
+            timeout=120,
+        ).json()
         return [
             self._normalize_cover_url(r["url"]).replace("t_thumb", "t_original")
             for r in res
@@ -107,6 +103,7 @@
                 self.platform_url,
                 headers=self.headers,
                 data=f'fields id, name; where slug="{slug}";',
+                timeout=120,
             ).json()[0]
 
             return {
@@ -114,49 +111,12 @@
                 "name": res["name"],
                 "slug": slug,
             }
-=======
-
-
-    def _search_cover(self, rom_id: str) -> str:
-        try:
-            res: dict = requests.post(self.covers_url,
-                                      headers=self.headers,
-                                      data=f"fields url; where game={rom_id};",
-                                      timeout=120).json()[0]
-        except IndexError:
-            return ""
-
-        return self._normalize_cover_url(res['url']) if 'url' in res.keys() else ""
-
-
-    def _search_screenshots(self, rom_id: str) -> list:
-        res: dict = requests.post(self.screenshots_url,
-                                  headers=self.headers,
-                                  data=f"fields url; where game={rom_id}; limit 5;",
-                                  timeout=120).json()
-        return [self._normalize_cover_url(r['url']).replace('t_thumb', 't_original')
-                for r in res if 'url' in r.keys()]
-
-
-    @check_twitch_token
-    def get_platform(self, slug: str) -> dict:
-        igdb_id: str = ""
-        name: str = slug
-        try:
-            res: dict = requests.post(self.platform_url,
-                                      headers=self.headers,
-                                      data=f"fields id, name; where slug=\"{slug.lower()}\";",
-                                      timeout=120).json()[0]
-            igdb_id = res['id']
-            name = res['name']
->>>>>>> 72da032a
         except IndexError:
             log.warning(f"{slug} not found in IGDB")
 
         return {}
 
     @check_twitch_token
-<<<<<<< HEAD
     def get_rom(self, file_name: str, p_igdb_id: int):
         search_term = uc(get_search_term(file_name))
         res = (
@@ -189,43 +149,8 @@
             self.games_url,
             headers=self.headers,
             data=f"fields slug, name, summary; where id={r_igdb_id};",
-        )
-=======
-    def get_rom(self, file_name: str, p_igdb_id: int) -> dict:
-        search_term: str = uc(get_search_term(file_name))
-        res = (self._search_rom(search_term, p_igdb_id, 0) or
-               self._search_rom(search_term, p_igdb_id, 10) or
-               self._search_rom(search_term, p_igdb_id))
-
-        r_igdb_id = res['id'] if 'id' in res.keys() else ""
-        r_slug = res['slug'] if 'slug' in res.keys() else ""
-        r_name = res['name'] if 'name' in res.keys() else search_term
-        summary = res['summary'] if 'summary' in res.keys() else ""
-
-        if not r_igdb_id:
-            log.warning(f"{r_name} not found in IGDB")
-
-        return {'r_igdb_id': r_igdb_id, 'r_slug': r_slug, 'r_name': r_name, 'summary': summary,
-                'url_cover': self._search_cover(r_igdb_id),
-                'url_screenshots': self._search_screenshots(r_igdb_id)}
-
-
-    @check_twitch_token
-    def get_rom_by_id(self, r_igdb_id: str) -> list:
-        res = requests.post(self.games_url,
-                            headers=self.headers,
-                            data=f"fields slug, name, summary; where id={r_igdb_id};",
-                            timeout=120)
-        if res.status_code == 200:
-            rom: dict = res.json()[0]
-            r_slug = rom['slug'] if 'slug' in rom.keys() else ""
-            r_name = rom['name'] if 'name' in rom.keys() else ""
-            summary = rom['summary'] if 'summary' in rom.keys() else ""
-            return [{'r_igdb_id': r_igdb_id, 'r_slug': r_slug, 'r_name': r_name, 'summary': summary,
-                     'url_cover': self._search_cover(r_igdb_id),
-                     'url_screenshots': self._search_screenshots(r_igdb_id)}]
-        return []
->>>>>>> 72da032a
+            timeout=120,
+        )
 
         try:
             rom = res.json()[0]
@@ -241,7 +166,6 @@
             return {}
 
     @check_twitch_token
-<<<<<<< HEAD
     def get_matched_roms_by_id(self, r_igdb_id: str):
         matched_rom = self.get_rom_by_id(r_igdb_id)
         matched_rom.update(
@@ -259,6 +183,7 @@
                 fields id, slug, name, summary;
                 where platforms=[{p_igdb_id}];
             """,
+            timeout=120,
         ).json()
 
         return [
@@ -279,54 +204,6 @@
     def get_matched_roms(self, file_name: str, p_igdb_id: int):
         if not p_igdb_id:
             return []
-=======
-    def get_matched_rom_by_id(self, igdb_id: str) -> list:
-        matched_roms: list = self.get_rom_by_id(igdb_id)
-        for rom in matched_roms:
-            rom['url_cover'] = rom['url_cover'].replace('t_thumb', 't_cover_big')
-            rom['url_screenshots'] = self._search_screenshots(igdb_id)
-        return matched_roms
-
-
-    @check_twitch_token
-    def get_matched_roms_by_name(self, search_term: str, p_igdb_id: int) -> list:
-        matched_roms: list = requests.post(self.games_url, headers=self.headers,
-                                           data=f"""search \"{uc(search_term)}\";
-                                                fields id, slug, name, summary;
-                                                where platforms=[{p_igdb_id}];""",
-                                           timeout=120).json()
-        for rom in matched_roms:
-            rom['url_cover'] = self._search_cover(rom['id']).replace('t_thumb', 't_cover_big')
-            rom['url_screenshots'] = self._search_screenshots(rom['id'])
-            rom['r_igdb_id'] = rom.pop('id')
-            rom['r_slug'] = rom.pop('slug')
-            rom['r_name'] = rom.pop('name')
-        return matched_roms
-
-
-    @check_twitch_token
-    def get_matched_roms(self, file_name: str, p_igdb_id: int, p_slug: str) -> list:
-        if p_igdb_id:
-            matched_roms: list = requests.post(self.games_url, headers=self.headers,
-                                               data=f"""search \"{uc(get_search_term(file_name))}\";
-                                                    fields id, slug, name, summary;
-                                                    where platforms=[{p_igdb_id}];""",
-                                               timeout=120).json()
-            for rom in matched_roms:
-                rom['url_cover'] = self._search_cover(rom['id']).replace('t_thumb', 't_cover_big')
-                rom['url_screenshots'] = self._search_screenshots(rom['id'])
-                rom['r_igdb_id'] = rom.pop('id')
-                rom['r_slug'] = rom.pop('slug')
-                rom['r_name'] = rom.pop('name')
-        else:
-            matched_roms: list[dict] = []
-            log.warning(f"{p_slug} is not supported!")
-        return matched_roms
-
-
-
-class TwitchAuth():
->>>>>>> 72da032a
 
         matched_roms = requests.post(
             self.games_url,
@@ -336,6 +213,7 @@
                 fields id, slug, name, summary;
                 where platforms=[{p_igdb_id}];
             """,
+            timeout=120,
         ).json()
 
         return [
@@ -355,41 +233,17 @@
 
 class TwitchAuth:
     def __init__(self) -> None:
-<<<<<<< HEAD
         self.base_url = "https://id.twitch.tv/oauth2/token"
         self.token = ""
-=======
-        self.base_url: str = 'https://id.twitch.tv/oauth2/token'
-        self.token: str = ""
-        self.token_checkout: int = int(time())
-        self.secure_seconds_offset: int = 10 # seconds offset to avoid invalid token 
-        self.token_valid_seconds: int = 0
-        self.client_id: str = CLIENT_ID
-        self.client_secret: str = CLIENT_SECRET
-
-
-    def _is_token_valid(self) -> bool:
-        return True if int(time()) + self.secure_seconds_offset - self.token_checkout < self.token_valid_seconds else False
-
-
-    def _update_twitch_token(self) -> None:
-        res = requests.post(url=self.base_url,
-                            params={
-                                'client_id': self.client_id,
-                                'client_secret': self.client_secret,
-                                'grant_type': 'client_credentials'},
-                            timeout=30
-                            ).json()
->>>>>>> 72da032a
         self.token_checkout = int(time())
-        self.SECURE_SECONDS_OFFSET = 10  # seconds offset to avoid invalid token
+        self.secure_seconds_offset = 10  # seconds offset to avoid invalid token
         self.token_valid_seconds = 0
         self.client_id = CLIENT_ID
         self.client_secret = CLIENT_SECRET
 
     def _is_token_valid(self) -> bool:
         return (
-            int(time()) + self.SECURE_SECONDS_OFFSET - self.token_checkout
+            int(time()) + self.secure_seconds_offset - self.token_checkout
             < self.token_valid_seconds
         )
 
@@ -401,6 +255,7 @@
                 "client_secret": self.client_secret,
                 "grant_type": "client_credentials",
             },
+            timeout=30,
         ).json()
 
         self.token_checkout = int(time())
