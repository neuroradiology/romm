--- conflicted
+++ resolved
@@ -1,9 +1,5 @@
-<<<<<<< HEAD
-from typing import Sequence
-=======
 from collections.abc import Sequence
 from typing import Any
->>>>>>> 424266c6
 
 from decorators.database import begin_session
 from models.collection import Collection
@@ -47,19 +43,12 @@
 
     @begin_session
     def get_collections_by_rom_id(
-<<<<<<< HEAD
-        self, rom_id: int, session: Session = None
-    ) -> Sequence[Collection]:
-        return session.scalars(
-            select(Collection).filter(Collection.roms.contains(rom_id))
-        ).all()
-=======
         self,
         rom_id: int,
         *,
         order_by: Sequence[str | ColumnExpressionArgument[Any]] | None = None,
         session: Session = None,
-    ) -> list[Collection]:
+    ) -> Sequence[Collection]:
         query = select(Collection).filter(
             json_array_contains_value(Collection.roms, rom_id, session=session)
         )
@@ -67,7 +56,6 @@
             query = query.order_by(*order_by)
 
         return session.scalars(query).all()
->>>>>>> 424266c6
 
     @begin_session
     def update_collection(
