--- conflicted
+++ resolved
@@ -7,19 +7,17 @@
 from handler.database import db_platform_handler
 from handler.filesystem import fs_asset_handler, fs_firmware_handler, fs_rom_handler
 from handler.filesystem.roms_handler import FSRom
-<<<<<<< HEAD
-from handler.metadata import meta_igdb_handler, meta_moby_handler, meta_ra_handler
-from handler.metadata.igdb_handler import IGDBPlatform, IGDBRom
-from handler.metadata.moby_handler import MobyGamesPlatform, MobyGamesRom
-from handler.metadata.ra_handler import RAGameRom, RAGamesPlatform
-from logger.formatter import BLUE, RED
-=======
-from handler.metadata import meta_igdb_handler, meta_moby_handler, meta_ss_handler
+from handler.metadata import (
+    meta_igdb_handler,
+    meta_moby_handler,
+    meta_ss_handler,
+    meta_ra_handler,
+)
 from handler.metadata.igdb_handler import IGDBPlatform, IGDBRom
 from handler.metadata.moby_handler import MobyGamesPlatform, MobyGamesRom
 from handler.metadata.ss_handler import SSPlatform, SSRom
-from logger.formatter import BLUE
->>>>>>> b9df9bc9
+from handler.metadata.ra_handler import RAGameRom, RAGamesPlatform
+from logger.formatter import BLUE, RED
 from logger.formatter import highlight as hl
 from logger.logger import log
 from models.assets import Save, Screenshot, State
@@ -42,6 +40,7 @@
     IGDB = "igdb"
     MOBY = "moby"
     SS = "ss"
+    RA = "ra"
 
 
 async def _get_main_platform_igdb_id(platform: Platform):
@@ -79,11 +78,12 @@
     log.info(f"· {hl(fs_slug)}")
 
     if metadata_sources is None:
-<<<<<<< HEAD
-        metadata_sources = ["igdb", "moby", "retro_achievements"]
-=======
-        metadata_sources = [MetadataSource.IGDB, MetadataSource.MOBY, MetadataSource.SS]
->>>>>>> b9df9bc9
+        metadata_sources = [
+            MetadataSource.IGDB,
+            MetadataSource.MOBY,
+            MetadataSource.SS,
+            MetadataSource.RA,
+        ]
 
     platform_attrs: dict[str, Any] = {}
     platform_attrs["fs_slug"] = fs_slug
@@ -139,13 +139,7 @@
 
     platform_attrs["name"] = platform_attrs["slug"].replace("-", " ").title()
     platform_attrs.update(
-<<<<<<< HEAD
-        {**ra_platform, **moby_platform, **igdb_platform}
-    )  # Reverse order
-
-    if platform_attrs["igdb_id"] or platform_attrs["moby_id"]:
-=======
-        {**moby_platform, **ss_platform, **igdb_platform}
+        {**ra_platform, **moby_platform, **ss_platform, **igdb_platform}
     )  # Reverse order
 
     if (
@@ -153,7 +147,6 @@
         or platform_attrs["moby_id"]
         or platform_attrs["ss_id"]
     ):
->>>>>>> b9df9bc9
         log.info(
             emoji.emojize(
                 f"  Identified as {hl(platform_attrs['name'], color=BLUE)} :video_game:"
@@ -222,11 +215,12 @@
     metadata_sources: list[str] | None = None,
 ) -> Rom:
     if not metadata_sources:
-<<<<<<< HEAD
-        metadata_sources = ["igdb", "moby", "retro_achievements"]
-=======
-        metadata_sources = [MetadataSource.IGDB, MetadataSource.MOBY, MetadataSource.SS]
->>>>>>> b9df9bc9
+        metadata_sources = [
+            MetadataSource.IGDB,
+            MetadataSource.MOBY,
+            MetadataSource.SS,
+            MetadataSource.RA,
+        ]
 
     roms_path = fs_rom_handler.get_roms_fs_structure(platform.fs_slug)
 
@@ -336,10 +330,9 @@
 
         return MobyGamesRom(moby_id=None)
 
-<<<<<<< HEAD
     async def fetch_ra_info():
         if (
-            "retro_achievements" in metadata_sources
+            MetadataSource.RA in metadata_sources
             and platform.ra_id
             and (
                 not rom
@@ -355,17 +348,6 @@
 
         return RAGameRom(ra_id=None)
 
-    # Run both metadata fetches concurrently
-    igdb_handler_rom, moby_handler_rom, ra_handler_info = await asyncio.gather(
-        fetch_igdb_rom(), fetch_moby_rom(), fetch_ra_info()
-    )
-
-    # Reversed to prioritize IGDB
-    rom_attrs.update({**ra_handler_info, **moby_handler_rom, **igdb_handler_rom})
-
-    # If not found in IGDB or MobyGames
-    if not igdb_handler_rom.get("igdb_id") and not moby_handler_rom.get("moby_id"):
-=======
     async def fetch_ss_rom():
         if (
             MetadataSource.SS in metadata_sources
@@ -384,8 +366,10 @@
         return SSRom(ss_id=None)
 
     # Run both metadata fetches concurrently
-    igdb_handler_rom, moby_handler_rom, ss_handler_rom = await asyncio.gather(
-        fetch_igdb_rom(), fetch_moby_rom(), fetch_ss_rom()
+    igdb_handler_rom, moby_handler_rom, ss_handler_rom, ra_handler_info = (
+        await asyncio.gather(
+            fetch_igdb_rom(), fetch_moby_rom(), fetch_ss_rom(), fetch_ra_info()
+        )
     )
 
     if rom:
@@ -396,6 +380,8 @@
             rom_attrs.update({**ss_handler_rom})
         if igdb_handler_rom.get("igdb_id"):
             rom_attrs.update({**igdb_handler_rom})
+        if ra_handler_info.get("ra_id"):
+            rom_attrs.update({**ra_handler_info})
     else:
         # Reversed to prioritize IGDB
         rom_attrs.update({**moby_handler_rom, **ss_handler_rom, **igdb_handler_rom})
@@ -406,7 +392,6 @@
         and not moby_handler_rom.get("moby_id")
         and not ss_handler_rom.get("ss_id")
     ):
->>>>>>> b9df9bc9
         log.warning(
             emoji.emojize(
                 f"\t   Rom {rom_attrs['fs_name']} not identified :cross_mark:"
