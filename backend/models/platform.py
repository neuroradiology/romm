--- conflicted
+++ resolved
@@ -1,11 +1,7 @@
-<<<<<<< HEAD
 from sqlalchemy import Column, String, Integer
 from sqlalchemy.orm import relationship, Mapped
 
-=======
->>>>>>> caef5e87
 from config import DEFAULT_PATH_COVER_S
-from sqlalchemy import Column, Integer, String
 
 from .base import BaseModel
 
