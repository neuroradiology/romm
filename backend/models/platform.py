from __future__ import annotations

from functools import cached_property
from typing import TYPE_CHECKING

import pydash
from handler.metadata.igdb_handler import SLUG_TO_IGDB_PLATFORM
from handler.metadata.moby_handler import SLUG_TO_MOBY_PLATFORM
from models.base import BaseModel
from models.rom import Rom
from sqlalchemy import String, func, select
from sqlalchemy.orm import Mapped, column_property, mapped_column, relationship

if TYPE_CHECKING:
    from models.firmware import Firmware


DEFAULT_COVER_ASPECT_RATIO = "2 / 3"


class Platform(BaseModel):
    __tablename__ = "platforms"

    id: Mapped[int] = mapped_column(primary_key=True, autoincrement=True)
    igdb_id: Mapped[int | None]
    sgdb_id: Mapped[int | None]
    moby_id: Mapped[int | None]
    ss_id: Mapped[int | None]
    slug: Mapped[str] = mapped_column(String(length=100))
    fs_slug: Mapped[str] = mapped_column(String(length=100))
    name: Mapped[str] = mapped_column(String(length=400))
    custom_name: Mapped[str | None] = mapped_column(String(length=400), default="")
    category: Mapped[str | None] = mapped_column(String(length=100), default="")
    generation: Mapped[int | None]
    family_name: Mapped[str | None] = mapped_column(String(length=1000), default="")
    family_slug: Mapped[str | None] = mapped_column(String(length=1000), default="")
    url_logo: Mapped[str | None] = mapped_column(String(length=1000), default="")

    roms: Mapped[list[Rom]] = relationship(back_populates="platform")
    firmware: Mapped[list[Firmware]] = relationship(
        lazy="selectin", back_populates="platform"
    )

    aspect_ratio: Mapped[str] = mapped_column(
        String(length=10), server_default=DEFAULT_COVER_ASPECT_RATIO
    )

    # Temp column to store the old slug from the migration
    temp_old_slug: Mapped[str | None] = mapped_column(String(length=100), default=None)

    # This runs a subquery to get the count of roms for the platform
    rom_count = column_property(
        select(func.count(Rom.id)).where(Rom.platform_id == id).scalar_subquery()
    )

    def __repr__(self) -> str:
        return self.name

<<<<<<< HEAD
    @property
    def igdb_slug(self) -> str | None:
        return pydash.get(SLUG_TO_IGDB_PLATFORM, f"{self.slug}.igdb_slug", None)

    @property
    def moby_slug(self) -> str | None:
        return pydash.get(SLUG_TO_MOBY_PLATFORM, f"{self.slug}.moby_slug", None)
=======
    @cached_property
    def fs_size_bytes(self) -> int:
        from handler.database import db_stats_handler

        return db_stats_handler.get_platform_filesize(self.id)
>>>>>>> 4f84fd8a
<|MERGE_RESOLUTION|>--- conflicted
+++ resolved
@@ -56,18 +56,16 @@
     def __repr__(self) -> str:
         return self.name
 
-<<<<<<< HEAD
-    @property
+    @cached_property
     def igdb_slug(self) -> str | None:
         return pydash.get(SLUG_TO_IGDB_PLATFORM, f"{self.slug}.igdb_slug", None)
 
-    @property
+    @cached_property
     def moby_slug(self) -> str | None:
         return pydash.get(SLUG_TO_MOBY_PLATFORM, f"{self.slug}.moby_slug", None)
-=======
+
     @cached_property
     def fs_size_bytes(self) -> int:
         from handler.database import db_stats_handler
 
-        return db_stats_handler.get_platform_filesize(self.id)
->>>>>>> 4f84fd8a
+        return db_stats_handler.get_platform_filesize(self.id)