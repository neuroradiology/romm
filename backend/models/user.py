from __future__ import annotations

import enum
from datetime import datetime, timezone
from typing import TYPE_CHECKING

from config import KIOSK_MODE
from handler.auth.constants import (
    EDIT_SCOPES,
    FULL_SCOPES,
    READ_SCOPES,
    WRITE_SCOPES,
    Scope,
)
from models.base import BaseModel
from sqlalchemy import TIMESTAMP, Enum, String
from sqlalchemy.orm import Mapped, mapped_column, relationship
from starlette.authentication import SimpleUser

if TYPE_CHECKING:
    from models.assets import Save, Screenshot, State
    from models.collection import Collection
    from models.rom import RomUser


class Role(enum.Enum):
    VIEWER = "viewer"
    EDITOR = "editor"
    ADMIN = "admin"


class User(BaseModel, SimpleUser):
    __tablename__ = "users"
    __table_args__ = {"extend_existing": True}

    id: Mapped[int] = mapped_column(primary_key=True, autoincrement=True)

    username: Mapped[str] = mapped_column(String(length=255), unique=True, index=True)
    hashed_password: Mapped[str | None] = mapped_column(String(length=255))
    email: Mapped[str | None] = mapped_column(
        String(length=255), unique=True, index=True
    )
    enabled: Mapped[bool] = mapped_column(default=True)
<<<<<<< HEAD
    role: Mapped[Role | None] = mapped_column(Enum(Role), default=Role.VIEWER)
    avatar_path: Mapped[str | None] = mapped_column(String(length=255), default="")
    ra_username: Mapped[str | None] = mapped_column(String(length=255), default="")
    ra_api_key: Mapped[str | None] = mapped_column(String(length=255), default="")
    last_login: Mapped[datetime | None] = mapped_column(DateTime(timezone=True))
    last_active: Mapped[datetime | None] = mapped_column(DateTime(timezone=True))

    saves: Mapped[list[Save]] = relationship(back_populates="user")
    states: Mapped[list[State]] = relationship(back_populates="user")
    screenshots: Mapped[list[Screenshot]] = relationship(back_populates="user")
    rom_users: Mapped[list[RomUser]] = relationship(back_populates="user")
    collections: Mapped[list[Collection]] = relationship(back_populates="user")
=======
    role: Mapped[Role] = mapped_column(Enum(Role), default=Role.VIEWER)
    avatar_path: Mapped[str] = mapped_column(String(length=255), default="")
    last_login: Mapped[datetime | None] = mapped_column(TIMESTAMP(timezone=True))
    last_active: Mapped[datetime | None] = mapped_column(TIMESTAMP(timezone=True))

    saves: Mapped[list[Save]] = relationship(lazy="select", back_populates="user")
    states: Mapped[list[State]] = relationship(lazy="select", back_populates="user")
    screenshots: Mapped[list[Screenshot]] = relationship(
        lazy="select", back_populates="user"
    )
    rom_users: Mapped[list[RomUser]] = relationship(
        lazy="select", back_populates="user"
    )
    collections: Mapped[list[Collection]] = relationship(
        lazy="select", back_populates="user"
    )

    @classmethod
    def kiosk_mode_user(cls) -> User:
        now = datetime.now(timezone.utc)
        return cls(
            id=-1,
            username="kiosk",
            role=Role.VIEWER,
            enabled=True,
            avatar_path="",
            last_active=now,
            last_login=now,
            created_at=now,
            updated_at=now,
        )
>>>>>>> b9df9bc9

    @property
    def oauth_scopes(self) -> list[Scope]:
        if self.role == Role.ADMIN:
            return FULL_SCOPES

        if self.role == Role.EDITOR:
            return EDIT_SCOPES

        if KIOSK_MODE:
            return READ_SCOPES

        return WRITE_SCOPES

    @property
    def fs_safe_folder_name(self):
        # Uses the ID to avoid issues with username changes
        return f"User:{self.id}".encode().hex()

    def set_last_active(self):
        from handler.database import db_user_handler

        db_user_handler.update_user(
            self.id, {"last_active": datetime.now(timezone.utc)}
        )<|MERGE_RESOLUTION|>--- conflicted
+++ resolved
@@ -41,24 +41,12 @@
         String(length=255), unique=True, index=True
     )
     enabled: Mapped[bool] = mapped_column(default=True)
-<<<<<<< HEAD
-    role: Mapped[Role | None] = mapped_column(Enum(Role), default=Role.VIEWER)
-    avatar_path: Mapped[str | None] = mapped_column(String(length=255), default="")
-    ra_username: Mapped[str | None] = mapped_column(String(length=255), default="")
-    ra_api_key: Mapped[str | None] = mapped_column(String(length=255), default="")
-    last_login: Mapped[datetime | None] = mapped_column(DateTime(timezone=True))
-    last_active: Mapped[datetime | None] = mapped_column(DateTime(timezone=True))
-
-    saves: Mapped[list[Save]] = relationship(back_populates="user")
-    states: Mapped[list[State]] = relationship(back_populates="user")
-    screenshots: Mapped[list[Screenshot]] = relationship(back_populates="user")
-    rom_users: Mapped[list[RomUser]] = relationship(back_populates="user")
-    collections: Mapped[list[Collection]] = relationship(back_populates="user")
-=======
     role: Mapped[Role] = mapped_column(Enum(Role), default=Role.VIEWER)
     avatar_path: Mapped[str] = mapped_column(String(length=255), default="")
     last_login: Mapped[datetime | None] = mapped_column(TIMESTAMP(timezone=True))
     last_active: Mapped[datetime | None] = mapped_column(TIMESTAMP(timezone=True))
+    ra_username: Mapped[str | None] = mapped_column(String(length=255), default="")
+    ra_api_key: Mapped[str | None] = mapped_column(String(length=255), default="")
 
     saves: Mapped[list[Save]] = relationship(lazy="select", back_populates="user")
     states: Mapped[list[State]] = relationship(lazy="select", back_populates="user")
@@ -86,7 +74,6 @@
             created_at=now,
             updated_at=now,
         )
->>>>>>> b9df9bc9
 
     @property
     def oauth_scopes(self) -> list[Scope]:
