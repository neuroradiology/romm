--- conflicted
+++ resolved
@@ -153,11 +153,7 @@
         roms_ids = []
 
     if not metadata_sources:
-<<<<<<< HEAD
-        metadata_sources = ["igdb", "moby", "retro_achievements"]
-=======
         metadata_sources = [MetadataSource.IGDB, MetadataSource.MOBY, MetadataSource.SS]
->>>>>>> b9df9bc9
 
     sm = _get_socket_manager()
 
