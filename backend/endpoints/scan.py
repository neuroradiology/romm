import emoji
import socketio  # type: ignore

from logger.logger import log
from utils import fs, fastapi
from exceptions.fs_exceptions import PlatformsNotFoundException, RomsNotFoundException
from handler import dbh
from utils.socket import socket_server
<<<<<<< HEAD
from utils.redis import high_prio_queue, redis_url, redis_connectable
=======
from utils.cache import redis_client, redis_url
>>>>>>> 542f13d2
from endpoints.platform import PlatformSchema
from endpoints.rom import RomSchema
from config import ENABLE_EXPERIMENTAL_REDIS


async def scan_platforms(
    platform_slugs: list[str], complete_rescan: bool, selected_roms: list[str]
):
    # Connect to external socketio server
    sm = (
        socketio.AsyncRedisManager(redis_url, write_only=True)
        if ENABLE_EXPERIMENTAL_REDIS
        else socket_server
    )

    # Scanning file system
    try:
        fs_platforms: list[str] = fs.get_platforms()
    except PlatformsNotFoundException as e:
        log.error(e)
        await sm.emit("scan:done_ko", e.message)
        return

    platform_list = [dbh.get_platform(s).fs_slug for s in platform_slugs]
    platform_list = platform_list or fs_platforms
    for p_slug in platform_list:
        try:
            # Verify that platform exists
            scanned_platform = fastapi.scan_platform(p_slug)
        except RomsNotFoundException as e:
            log.error(e)
            continue

        new_platform = dbh.add_platform(scanned_platform)
        await sm.emit(
            "scan:scanning_platform", PlatformSchema.from_orm(new_platform).dict()
        )

        dbh.add_platform(scanned_platform)

        # Scanning roms
        fs_roms = fs.get_roms(scanned_platform.fs_slug)
        for fs_rom in fs_roms:
            rom_id = dbh.rom_exists(scanned_platform.slug, fs_rom["file_name"])
            if rom_id and rom_id not in selected_roms and not complete_rescan:
                continue

            scanned_rom = fastapi.scan_rom(scanned_platform, fs_rom)
            if rom_id:
                scanned_rom.id = rom_id

            rom = dbh.add_rom(scanned_rom)
            await sm.emit(
                "scan:scanning_rom",
                {
                    "p_name": scanned_platform.name,
                    **RomSchema.from_orm(rom).dict(),
                },
            )

        dbh.purge_roms(scanned_platform.slug, [rom["file_name"] for rom in fs_roms])
        dbh.update_n_roms(scanned_platform.slug)
    dbh.purge_platforms(fs_platforms)

    await sm.emit("scan:done", {})


@socket_server.on("scan")
async def scan_handler(_sid: str, options: dict):
    """Scan platforms and roms and write them in database."""

    log.info(emoji.emojize(":magnifying_glass_tilted_right: Scanning "))
    fs.store_default_resources()

    platform_slugs = options.get("platforms", [])
    complete_rescan = options.get("rescan", False)
    selected_roms = options.get("roms", [])

    # Run in worker if redis is available
<<<<<<< HEAD
    if redis_connectable and ENABLE_EXPERIMENTAL_REDIS:
        return high_prio_queue.enqueue(
=======
    if ENABLE_EXPERIMENTAL_REDIS:
        return scan_queue.enqueue(
>>>>>>> 542f13d2
            scan_platforms, platform_slugs, complete_rescan, selected_roms
        )
    else:
        await scan_platforms(platform_slugs, complete_rescan, selected_roms)<|MERGE_RESOLUTION|>--- conflicted
+++ resolved
@@ -6,11 +6,7 @@
 from exceptions.fs_exceptions import PlatformsNotFoundException, RomsNotFoundException
 from handler import dbh
 from utils.socket import socket_server
-<<<<<<< HEAD
-from utils.redis import high_prio_queue, redis_url, redis_connectable
-=======
-from utils.cache import redis_client, redis_url
->>>>>>> 542f13d2
+from utils.redis import high_prio_queue, redis_url
 from endpoints.platform import PlatformSchema
 from endpoints.rom import RomSchema
 from config import ENABLE_EXPERIMENTAL_REDIS
@@ -90,13 +86,8 @@
     selected_roms = options.get("roms", [])
 
     # Run in worker if redis is available
-<<<<<<< HEAD
-    if redis_connectable and ENABLE_EXPERIMENTAL_REDIS:
+    if ENABLE_EXPERIMENTAL_REDIS:
         return high_prio_queue.enqueue(
-=======
-    if ENABLE_EXPERIMENTAL_REDIS:
-        return scan_queue.enqueue(
->>>>>>> 542f13d2
             scan_platforms, platform_slugs, complete_rescan, selected_roms
         )
     else:
