--- conflicted
+++ resolved
@@ -28,11 +28,7 @@
 
     return {
         "VERSION": get_version(),
-<<<<<<< HEAD
-        "SETUP_WIZARD": len(db_user_handler.get_admin_users()) == 0,
-=======
         "SHOW_SETUP_WIZARD": len(db_user_handler.get_admin_users()) == 0,
->>>>>>> ceb7147a
         "ANY_SOURCE_ENABLED": IGDB_API_ENABLED or MOBY_API_ENABLED,
         "METADATA_SOURCES": {
             "IGDB_API_ENABLED": IGDB_API_ENABLED,
