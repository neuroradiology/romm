/* generated using openapi-typescript-codegen -- do no edit */
/* istanbul ignore file */
/* tslint:disable */
/* eslint-disable */

import type { CollectionSchema } from './CollectionSchema';
import type { RomFileSchema } from './RomFileSchema';
import type { RomIGDBMetadata } from './RomIGDBMetadata';
import type { RomMobyMetadata } from './RomMobyMetadata';
import type { RomSchema } from './RomSchema';
import type { RomUserSchema } from './RomUserSchema';
import type { SaveSchema } from './SaveSchema';
import type { ScreenshotSchema } from './ScreenshotSchema';
import type { StateSchema } from './StateSchema';
import type { UserNotesSchema } from './UserNotesSchema';

export type DetailedRomSchema = {
    id: number;
    igdb_id: (number | null);
    sgdb_id: (number | null);
    moby_id: (number | null);
    platform_id: number;
    platform_slug: string;
    platform_fs_slug: string;
    platform_name: string;
<<<<<<< HEAD
    fs_name: string;
    fs_name_no_tags: string;
    fs_name_no_ext: string;
    fs_extension: string;
    fs_path: string;
    fs_size_bytes: number;
=======
    platform_custom_name: (string | null);
    platform_display_name: string;
    file_name: string;
    file_name_no_tags: string;
    file_name_no_ext: string;
    file_extension: string;
    file_path: string;
    file_size_bytes: number;
>>>>>>> 48c79114
    name: (string | null);
    slug: (string | null);
    summary: (string | null);
    first_release_date: (number | null);
    youtube_video_id: (string | null);
    alternative_names: Array<string>;
    genres: Array<string>;
    franchises: Array<string>;
    collections: Array<string>;
    companies: Array<string>;
    game_modes: Array<string>;
    age_ratings: Array<string>;
    igdb_metadata: (RomIGDBMetadata | null);
    moby_metadata: (RomMobyMetadata | null);
    path_cover_s: (string | null);
    path_cover_l: (string | null);
    has_cover: boolean;
    url_cover: (string | null);
    revision: (string | null);
    regions: Array<string>;
    languages: Array<string>;
    tags: Array<string>;
    crc_hash: (string | null);
    md5_hash: (string | null);
    sha1_hash: (string | null);
    multi: boolean;
    files: Array<RomFileSchema>;
    full_path: string;
    created_at: string;
    updated_at: string;
    merged_screenshots: Array<string>;
    sibling_roms: Array<RomSchema>;
    rom_user: RomUserSchema;
    user_saves: Array<SaveSchema>;
    user_states: Array<StateSchema>;
    user_screenshots: Array<ScreenshotSchema>;
    user_notes: Array<UserNotesSchema>;
    user_collections: Array<CollectionSchema>;
    readonly sort_comparator: string;
};
<|MERGE_RESOLUTION|>--- conflicted
+++ resolved
@@ -23,23 +23,14 @@
     platform_slug: string;
     platform_fs_slug: string;
     platform_name: string;
-<<<<<<< HEAD
+    platform_custom_name: (string | null);
+    platform_display_name: string;
     fs_name: string;
     fs_name_no_tags: string;
     fs_name_no_ext: string;
     fs_extension: string;
     fs_path: string;
     fs_size_bytes: number;
-=======
-    platform_custom_name: (string | null);
-    platform_display_name: string;
-    file_name: string;
-    file_name_no_tags: string;
-    file_name_no_ext: string;
-    file_extension: string;
-    file_path: string;
-    file_size_bytes: number;
->>>>>>> 48c79114
     name: (string | null);
     slug: (string | null);
     summary: (string | null);
