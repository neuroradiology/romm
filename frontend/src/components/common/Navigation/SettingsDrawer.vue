--- conflicted
+++ resolved
@@ -114,38 +114,15 @@
         append-icon="mdi-security"
         >{{ t("common.administration") }}
       </v-list-item>
-<<<<<<< HEAD
     </v-list>
     <template v-if="scopes.includes('me.write')" #append>
       <v-btn
         @click="logout"
         append-icon="mdi-location-exit"
         block
-        class="bg-toplayer border-sm text-romm-red border-romm-red"
+        class="bg-toplayer text-romm-red"
         >{{ t("common.logout") }}</v-btn
       >
-=======
-      <template v-if="smAndDown && scopes.includes('me.write')">
-        <v-list-item
-          @click="logout"
-          append-icon="mdi-location-exit"
-          rounded
-          class="bg-toplayer border-sm text-romm-red border-romm-red mt-1"
-          >{{ t("common.logout") }}</v-list-item
-        >
-      </template>
-    </v-list>
-    <template v-if="!smAndDown && scopes.includes('me.write')" #append>
-      <v-list class="pa-0">
-        <v-list-item
-          @click="logout"
-          append-icon="mdi-location-exit"
-          rounded
-          class="bg-toplayer border-sm text-romm-red border-romm-red"
-          >{{ t("common.logout") }}</v-list-item
-        >
-      </v-list>
->>>>>>> 0875ba69
     </template>
   </v-navigation-drawer>
 </template>
