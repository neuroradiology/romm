<script setup lang="ts">
import type { UserSchema } from "@/__generated__";
import identityApi from "@/services/api/identity";
import { refetchCSRFToken } from "@/services/api/index";
import storeAuth from "@/stores/auth";
import storeNavigation from "@/stores/navigation";
import type { Events } from "@/types/emitter";
import { defaultAvatarPath } from "@/utils";
import type { Emitter } from "mitt";
import { storeToRefs } from "pinia";
import { inject } from "vue";
import { useRouter } from "vue-router";
import { useDisplay } from "vuetify";
import { useI18n } from "vue-i18n";

// Props
const { t } = useI18n();
const navigationStore = storeNavigation();
const router = useRouter();
const auth = storeAuth();
const { user, scopes } = storeToRefs(auth);
const emitter = inject<Emitter<Events>>("emitter");
const { activeSettingsDrawer } = storeToRefs(navigationStore);
const { smAndDown } = useDisplay();

// Functions
async function logout() {
  identityApi.logout().then(async ({ data }) => {
    // Refetch CSRF token
    await refetchCSRFToken();

    emitter?.emit("snackbarShow", {
      msg: data.msg,
      icon: "mdi-check-bold",
      color: "green",
    });
    navigationStore.switchActiveSettingsDrawer();
  });

  await router.push({ name: "login" });
  auth.setUser(null);
}
</script>
<template>
  <v-navigation-drawer
    :location="smAndDown ? 'top' : 'left'"
    mobile
    width="500"
    v-model="activeSettingsDrawer"
    class="bg-terciary"
  >
    <v-list rounded="0" class="pa-0">
      <v-list-img>
        <v-img
          :src="
            user?.avatar_path
              ? `/assets/romm/assets/${user?.avatar_path}?ts=${user?.updated_at}`
              : defaultAvatarPath
          "
          cover
        >
        </v-img>
      </v-list-img>
      <v-list-item
        :title="user?.username"
        :subtitle="user?.role"
        class="mb-1 text-shadow text-white"
      >
      </v-list-item>
    </v-list>
    <v-list rounded="0" class="pa-0">
      <v-list-item
        @click="emitter?.emit('showEditUserDialog', auth.user as UserSchema)"
        append-icon="mdi-account"
<<<<<<< HEAD
        >Profile</v-list-item
      >
      <v-list-item :to="{ name: 'settings' }" append-icon="mdi-cog"
        >Settings</v-list-item
=======
        >{{ t("common.profile") }}</v-list-item
>>>>>>> 7fb34d7e
      >
      <v-list-item :to="{ name: 'userInterface' }" append-icon="mdi-palette">{{
        t("common.user-interface")
      }}</v-list-item>
      <v-list-item
        v-if="scopes.includes('platforms.write')"
        append-icon="mdi-table-cog"
        :to="{ name: 'libraryManagement' }"
        >{{ t("common.library-management") }}
      </v-list-item>
      <v-list-item
        v-if="scopes.includes('users.write')"
        :to="{ name: 'administration' }"
        append-icon="mdi-security"
        >{{ t("common.administration") }}</v-list-item
      >
      <template v-if="smAndDown">
        <v-divider />
        <v-list-item @click="logout" append-icon="mdi-location-exit">{{
          t("common.logout")
        }}</v-list-item>
      </template>
    </v-list>
    <template v-if="!smAndDown" #append>
      <v-list rounded="0" class="pa-0">
        <v-divider />
        <v-list-item @click="logout" append-icon="mdi-location-exit">{{
          t("common.logout")
        }}</v-list-item>
      </v-list>
    </template>
  </v-navigation-drawer>
</template><|MERGE_RESOLUTION|>--- conflicted
+++ resolved
@@ -72,14 +72,10 @@
       <v-list-item
         @click="emitter?.emit('showEditUserDialog', auth.user as UserSchema)"
         append-icon="mdi-account"
-<<<<<<< HEAD
-        >Profile</v-list-item
+        >{{ t("common.profile") }}</v-list-item
       >
       <v-list-item :to="{ name: 'settings' }" append-icon="mdi-cog"
-        >Settings</v-list-item
-=======
-        >{{ t("common.profile") }}</v-list-item
->>>>>>> 7fb34d7e
+        >{{ t("common.user-settings") }}</v-list-item
       >
       <v-list-item :to="{ name: 'userInterface' }" append-icon="mdi-palette">{{
         t("common.user-interface")
