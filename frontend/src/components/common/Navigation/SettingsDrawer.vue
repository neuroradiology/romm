--- conflicted
+++ resolved
@@ -92,14 +92,6 @@
         append-icon="mdi-account"
         >{{ t("common.profile") }}</v-list-item
       >
-<<<<<<< HEAD
-      <v-list-item :to="{ name: 'settings' }" append-icon="mdi-cog">{{
-        t("common.user-settings")
-      }}</v-list-item>
-      <v-list-item :to="{ name: 'userInterface' }" append-icon="mdi-palette">{{
-        t("common.user-interface")
-      }}</v-list-item>
-=======
       <v-list-item
         class="mt-1"
         rounded
@@ -107,7 +99,6 @@
         append-icon="mdi-palette"
         >{{ t("common.user-interface") }}</v-list-item
       >
->>>>>>> b9df9bc9
       <v-list-item
         v-if="scopes.includes('platforms.write')"
         class="mt-1"
