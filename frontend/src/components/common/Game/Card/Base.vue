--- conflicted
+++ resolved
@@ -3,21 +3,14 @@
 import ActionBar from "@/components/common/Game/Card/ActionBar.vue";
 import GameCardFlags from "@/components/common/Game/Card/Flags.vue";
 import Sources from "@/components/common/Game/Card/Sources.vue";
-<<<<<<< HEAD
-=======
 import storePlatforms from "@/stores/platforms";
->>>>>>> 530e7ddb
 import PlatformIcon from "@/components/common/Platform/Icon.vue";
 import storeCollections from "@/stores/collections";
 import storeDownload from "@/stores/download";
 import storeGalleryView from "@/stores/galleryView";
 import storeRoms from "@/stores/roms";
 import { type SimpleRom } from "@/stores/roms.js";
-<<<<<<< HEAD
-import { onMounted, ref } from "vue";
-=======
 import { onMounted, ref, computed } from "vue";
->>>>>>> 530e7ddb
 import { useTheme } from "vuetify";
 
 // Props
@@ -186,58 +179,6 @@
                 :name="rom.platform_name"
                 class="label-platform"
               />
-<<<<<<< HEAD
-              <slot name="prepend-inner"></slot>
-            </v-row>
-          </div>
-          <div class="position-absolute append-inner-left">
-            <v-btn
-              v-if="romsStore.isSimpleRom(rom) && showPlatformIcon"
-              @click.stop=""
-              class="label-platform translucent-dark"
-              rouded="0"
-              size="small"
-            >
-              <platform-icon
-                :size="25"
-                :key="rom.platform_slug"
-                :slug="rom.platform_slug"
-              />
-            </v-btn>
-          </div>
-          <div class="position-absolute append-inner-right">
-            <v-btn
-              v-if="
-                romsStore.isSimpleRom(rom) &&
-                collectionsStore.isFav(rom) &&
-                showFav
-              "
-              @click.stop=""
-              class="label-fav"
-              rouded="0"
-              size="small"
-              color="romm-accent-1"
-            >
-              <v-icon class="icon-fav" size="x-small"
-                >{{
-                  collectionsStore.isFav(rom) ? "mdi-star" : "mdi-star-outline"
-                }}
-              </v-icon>
-            </v-btn>
-          </div>
-          <template #error>
-            <v-img
-              :src="`/assets/default/cover/big_${theme.global.name.value}_missing_cover.png`"
-              cover
-              :aspect-ratio="2 / 3"
-            ></v-img>
-          </template>
-          <template #placeholder>
-            <div class="d-flex align-center justify-center fill-height">
-              <v-progress-circular
-                :width="2"
-                :size="40"
-=======
             </div>
             <div class="position-absolute append-inner-right">
               <v-btn
@@ -250,7 +191,6 @@
                 class="label-fav"
                 rouded="0"
                 size="small"
->>>>>>> 530e7ddb
                 color="romm-accent-1"
               >
                 <v-icon class="icon-fav" size="x-small"
@@ -338,13 +278,8 @@
   left: 0rem;
 }
 .label-platform {
-<<<<<<< HEAD
-  right: 0.2rem;
-  top: 0.1rem;
-=======
   right: -0.1rem;
   top: -0.1rem;
->>>>>>> 530e7ddb
 }
 .append-inner-right {
   bottom: 0rem;
