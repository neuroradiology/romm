--- conflicted
+++ resolved
@@ -125,11 +125,7 @@
                   romUser.rating =
                     typeof $event === 'number' ? $event : parseInt($event)
                 "
-<<<<<<< HEAD
-                active-color="primary"
-=======
                 active-color="yellow"
->>>>>>> 4e52cf93
               />
             </v-col>
           </v-row>
@@ -147,29 +143,12 @@
                 full-icon="mdi-chili-mild"
                 empty-icon="mdi-chili-mild-outline"
                 v-model="romUser.difficulty"
-<<<<<<< HEAD
-                min="1"
-                max="10"
-                step="1"
-                hide-details
-                track-fill-color="primary"
-                ><template #append>
-                  <v-label class="opacity-100">
-                    {{
-                      difficultyEmojis[Math.floor(romUser.difficulty) - 1] ??
-                      difficultyEmojis[3]
-                    }}
-                  </v-label>
-                </template></v-slider
-              >
-=======
                 @update:model-value="
                   romUser.difficulty =
                     typeof $event === 'number' ? $event : parseInt($event)
                 "
                 active-color="red"
               />
->>>>>>> 4e52cf93
             </v-col>
           </v-row>
           <v-row class="d-flex align-center mt-4" no-gutters>
