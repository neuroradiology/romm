--- conflicted
+++ resolved
@@ -19,19 +19,11 @@
   "add-to-fav": "Добавить в избранное",
   "remove-from-fav": "Удалить из избранного",
   "add-to-collection": "Добавить в коллекцию",
-<<<<<<< HEAD
   "remove-from-collection": "Удалить из коллекции",
   "adding-to-collection-part1": "Добавление",
   "adding-to-collection-part2": "ромов в коллекцию",
   "removing-from-collection-part1": "Удаление",
   "removing-from-collection-part2": "ромов из коллекции",
-=======
-  "adding-to-collection-part1": "Добавление",
-  "adding-to-collection-part2": "ромов в коллекцию",
-  "remove-from-collection": "Удалить из коллекции",
-  "remove-from-collection-part1": "Удаление",
-  "remove-from-collection-part2": "ромов из коллекции",
->>>>>>> 0ea6b3d8
   "delete-rom": "Удалить",
   "copy-link": "Скопировать ссылку для скачивания",
   "cant-copy-link": "Не удается скопировать ссылку в буфер обмена, скопируйте ее вручную",
