--- conflicted
+++ resolved
@@ -13,11 +13,7 @@
 <template>
   <!-- Settings tabs -->
   <v-app-bar elevation="0" density="compact">
-<<<<<<< HEAD
     <v-tabs v-model="tab" slider-color="romm-accent-1" class="bg-primary">
-      <v-tab v-if="auth?.user" value="users" rounded="0">Users</v-tab>
-=======
-    <v-tabs v-model="tab" slider-color="rommAccent1" class="bg-primary">
       <v-tab
         :disabled="!auth.scopes.includes('users.read')"
         value="users"
@@ -25,7 +21,6 @@
       >
         Users
       </v-tab>
->>>>>>> f60a72b4
       <v-tab value="ui" rounded="0">User Interface</v-tab>
     </v-tabs>
   </v-app-bar>
