<script setup lang="ts">
import GalleryAppBarCollection from "@/components/Gallery/AppBar/Collection/Base.vue";
import FabOverlay from "@/components/Gallery/FabOverlay.vue";
import EmptyCollection from "@/components/common/EmptyStates/EmptyCollection.vue";
import EmptyGame from "@/components/common/EmptyStates/EmptyGame.vue";
import GameCard from "@/components/common/Game/Card/Base.vue";
import Skeleton from "@/components/Gallery/Skeleton.vue";
import GameDataTable from "@/components/common/Game/Table.vue";
import romApi from "@/services/api/rom";
import storeCollections from "@/stores/collections";
import storeGalleryFilter from "@/stores/galleryFilter";
import storeGalleryView from "@/stores/galleryView";
import storeRoms, { type SimpleRom } from "@/stores/roms";
import type { Events } from "@/types/emitter";
import { normalizeString, views } from "@/utils";
import type { Emitter } from "mitt";
import { storeToRefs } from "pinia";
import { inject, onBeforeUnmount, onMounted, ref, watch } from "vue";
import { onBeforeRouteUpdate, useRoute, useRouter } from "vue-router";
import { useDisplay } from "vuetify";

// Props
const { smAndDown } = useDisplay();
const route = useRoute();
const galleryViewStore = storeGalleryView();
const galleryFilterStore = storeGalleryFilter();
const { scrolledToTop, currentView } = storeToRefs(galleryViewStore);
const collectionsStore = storeCollections();
const { allCollections } = storeToRefs(collectionsStore);
const romsStore = storeRoms();
const {
  allRoms,
  filteredRoms,
  selectedRoms,
  currentPlatform,
  currentCollection,
  itemsPerBatch,
  gettingRoms,
} = storeToRefs(romsStore);
const itemsShown = ref(itemsPerBatch.value);
const noCollectionError = ref(false);
const router = useRouter();
let timeout: ReturnType<typeof setTimeout>;
const emitter = inject<Emitter<Events>>("emitter");
emitter?.on("filter", onFilterChange);

// Functions
async function fetchRoms() {
  if (gettingRoms.value) return;

  gettingRoms.value = true;
  emitter?.emit("showLoadingDialog", {
    loading: gettingRoms.value,
    scrim: false,
  });

  try {
    const { data } = await romApi.getRoms({
      collectionId: romsStore.currentCollection?.id,
    });
    romsStore.set(data);
    romsStore.setFiltered(data, galleryFilterStore);

    gettingRoms.value = false;
    emitter?.emit("showLoadingDialog", {
      loading: gettingRoms.value,
      scrim: false,
    });
  } catch (error) {
    emitter?.emit("snackbarShow", {
      msg: `Couldn't fetch roms for collection ID ${currentCollection.value?.id}: ${error}`,
      icon: "mdi-close-circle",
      color: "red",
      timeout: 4000,
    });
    console.error(
      `Couldn't fetch roms for collection ID ${currentCollection.value?.id}: ${error}`,
    );
    noCollectionError.value = true;
  } finally {
    gettingRoms.value = false;
    emitter?.emit("showLoadingDialog", {
      loading: gettingRoms.value,
      scrim: false,
    });
  }
}

function setFilters() {
  galleryFilterStore.setFilterGenres([
    ...new Set(
      romsStore.filteredRoms
        .flatMap((rom) => rom.genres.map((genre) => genre))
        .sort(),
    ),
  ]);
  galleryFilterStore.setFilterFranchises([
    ...new Set(
      romsStore.filteredRoms
        .flatMap((rom) => rom.franchises.map((franchise) => franchise))
        .sort(),
    ),
  ]);
  galleryFilterStore.setFilterCompanies([
    ...new Set(
      romsStore.filteredRoms
        .flatMap((rom) => rom.companies.map((company) => company))
        .sort(),
    ),
  ]);
  galleryFilterStore.setFilterCollections([
    ...new Set(
      romsStore.filteredRoms
        .flatMap((rom) => rom.collections.map((collection) => collection))
        .sort(),
    ),
  ]);
  galleryFilterStore.setFilterAgeRatings([
    ...new Set(
      romsStore.filteredRoms
        .flatMap((rom) => rom.age_ratings.map((ageRating) => ageRating))
        .sort(),
    ),
  ]);
}

async function onFilterChange() {
  romsStore.setFiltered(allRoms.value, galleryFilterStore);
  emitter?.emit("updateDataTablePages", null);
}

function onGameClick(emitData: { rom: SimpleRom; event: MouseEvent }) {
  let index = filteredRoms.value.indexOf(emitData.rom);
  if (
    emitData.event.shiftKey ||
    romsStore.selecting ||
    romsStore.selectedRoms.length > 0
  ) {
    emitData.event.preventDefault();
    emitData.event.stopPropagation();
    if (!selectedRoms.value.includes(emitData.rom)) {
      romsStore.addToSelection(emitData.rom);
    } else {
      romsStore.removeFromSelection(emitData.rom);
    }
    if (emitData.event.shiftKey) {
      const [start, end] = [romsStore.lastSelectedIndex, index].sort(
        (a, b) => a - b,
      );
      if (romsStore.selectedRoms.includes(emitData.rom)) {
        for (let i = start + 1; i < end; i++) {
          romsStore.addToSelection(filteredRoms.value[i]);
        }
      } else {
        for (let i = start; i <= end; i++) {
          romsStore.removeFromSelection(filteredRoms.value[i]);
        }
      }
      romsStore.updateLastSelected(
        romsStore.selectedRoms.includes(emitData.rom) ? index : index - 1,
      );
    } else {
      romsStore.updateLastSelected(index);
    }
  } else if (emitData.event.metaKey || emitData.event.ctrlKey) {
    const link = router.resolve({
      name: "rom",
      params: { rom: emitData.rom.id },
    });
    window.open(link.href, "_blank");
  } else {
    router.push({ name: "rom", params: { rom: emitData.rom.id } });
  }
}

function onGameTouchStart(emitData: { rom: SimpleRom; event: TouchEvent }) {
  timeout = setTimeout(() => {
    romsStore.addToSelection(emitData.rom);
  }, 500);
}

function onGameTouchEnd() {
  clearTimeout(timeout);
}

function onScroll() {
  if (galleryViewStore.currentView != 2) {
    window.setTimeout(async () => {
      const { scrollTop, scrollHeight, clientHeight } =
        document.documentElement;
      scrolledToTop.value = scrollTop === 0;
      const totalScrollableHeight = scrollHeight - clientHeight;
      const ninetyPercentPoint = totalScrollableHeight * 0.9;
      if (
        scrollTop >= ninetyPercentPoint &&
        itemsShown.value < filteredRoms.value.length
      ) {
        itemsShown.value = itemsShown.value + itemsPerBatch.value;
        setFilters();
        galleryViewStore.scroll = scrollHeight;
      }
    }, 100);
    clearTimeout(timeout);
  }
}

function resetGallery() {
  romsStore.reset();
  galleryFilterStore.reset();
  galleryFilterStore.activeFilterDrawer = false;
  scrolledToTop.value = true;
  noCollectionError.value = false;
  itemsShown.value = itemsPerBatch.value;
}

onMounted(async () => {
  const routeCollectionId = Number(route.params.collection);
  currentPlatform.value = null;

  watch(
    () => allCollections.value,
    async (collections) => {
      if (
        collections.length > 0 &&
        collections.some((collection) => collection.id === routeCollectionId)
      ) {
        const collection = collections.find(
          (collection) => collection.id === routeCollectionId,
        );

        // Check if the current platform is different or no ROMs have been loaded
        if (
          (currentCollection.value?.id !== routeCollectionId ||
            allRoms.value.length === 0) &&
          collection
        ) {
          romsStore.setCurrentCollection(collection);
          resetGallery();
          await fetchRoms();
          setFilters();
        }

        window.addEventListener("wheel", onScroll);
        window.addEventListener("scroll", onScroll);
      }
    },
    { immediate: true }, // Ensure watcher is triggered immediately
  );
});

onBeforeRouteUpdate(async (to, from) => {
  // Triggers when change param of the same route
  // Reset store if switching to another collection
  if (to.path === from.path) return true;

  resetGallery();

  const routeCollectionId = Number(to.params.collection);

  watch(
    () => allCollections.value,
    async (collections) => {
      if (collections.length > 0) {
        const collection = collections.find(
          (collection) => collection.id === routeCollectionId,
        );

        // Only trigger fetchRoms if switching platforms or ROMs are not loaded
        if (
          (currentCollection.value?.id !== routeCollectionId ||
            allRoms.value.length === 0) &&
          collection
        ) {
          romsStore.setCurrentCollection(collection);
          await fetchRoms();
          setFilters();
        }
      }
    },
    { immediate: true }, // Ensure watcher is triggered immediately
  );
});

onBeforeUnmount(() => {
  window.removeEventListener("wheel", onScroll);
  window.removeEventListener("scroll", onScroll);
});
</script>

<template>
  <template v-if="!noCollectionError">
    <gallery-app-bar-collection />
<<<<<<< HEAD
    <v-row v-if="gettingRoms" no-gutters class="mx-1 mt-3"
      ><v-col
        v-for="_ in 60"
        class="pa-1 align-self-end"
        :cols="views[currentView]['size-cols']"
        :sm="views[currentView]['size-sm']"
        :md="views[currentView]['size-md']"
        :lg="views[currentView]['size-lg']"
        :xl="views[currentView]['size-xl']"
        ><v-skeleton-loader type="card" /></v-col
    ></v-row>
    <template v-if="filteredRoms.length > 0">
      <v-row v-show="currentView != 2" class="mx-1 mt-3" no-gutters>
        <!-- Gallery cards view -->
        <!-- v-show instead of v-if to avoid recalculate on view change -->
        <v-col
          v-for="rom in filteredRoms.slice(0, itemsShown)"
          :key="rom.id"
          class="pa-1 align-self-end"
          :cols="views[currentView]['size-cols']"
          :sm="views[currentView]['size-sm']"
          :md="views[currentView]['size-md']"
          :lg="views[currentView]['size-lg']"
          :xl="views[currentView]['size-xl']"
        >
          <game-card
            :key="rom.updated_at"
            :rom="rom"
            title-on-hover
            pointer-on-hover
            with-link
            show-flags
            show-fav
            transform-scale
            show-action-bar
            show-platform-icon
            :with-border-primary="
              romsStore.isSimpleRom(rom) && selectedRoms?.includes(rom)
            "
            @click="onGameClick"
            @touchstart="onGameTouchStart"
            @touchend="onGameTouchEnd"
          />
        </v-col>
      </v-row>

      <!-- Gallery list view -->
      <v-row class="h-100" v-show="currentView == 2" no-gutters>
        <v-col class="h-100 pt-4 pb-2">
          <game-data-table class="h-100 mx-2" />
        </v-col>
      </v-row>
      <fab-overlay />
=======
    <template v-if="gettingRoms">
      <skeleton />
>>>>>>> 25776252
    </template>
    <template v-else>
      <template v-if="filteredRoms.length > 0">
        <v-row v-show="currentView != 2" class="mx-1 mt-3" no-gutters>
          <!-- Gallery cards view -->
          <!-- v-show instead of v-if to avoid recalculate on view change -->
          <v-col
            v-for="rom in filteredRoms.slice(0, itemsShown)"
            :key="rom.id"
            class="pa-1 align-self-end"
            :cols="views[currentView]['size-cols']"
            :sm="views[currentView]['size-sm']"
            :md="views[currentView]['size-md']"
            :lg="views[currentView]['size-lg']"
            :xl="views[currentView]['size-xl']"
          >
            <game-card
              :key="rom.updated_at"
              :rom="rom"
              title-on-hover
              pointer-on-hover
              with-link
              show-flags
              show-fav
              transform-scale
              show-action-bar
              show-platform-icon
              :with-border-primary="
                romsStore.isSimpleRom(rom) && selectedRoms?.includes(rom)
              "
              @click="onGameClick"
              @touchstart="onGameTouchStart"
              @touchend="onGameTouchEnd"
            />
          </v-col>
        </v-row>

        <!-- Gallery list view -->
        <v-row class="h-100" v-show="currentView == 2" no-gutters>
          <v-col class="h-100 pt-4 pb-2">
            <game-data-table class="h-100 mx-2" />
          </v-col>
        </v-row>
        <fab-overlay />
      </template>
      <template v-else>
        <empty-game v-if="!gettingRoms && galleryFilterStore.isFiltered()" />
      </template>
    </template>
  </template>

  <empty-collection v-else />
</template><|MERGE_RESOLUTION|>--- conflicted
+++ resolved
@@ -290,64 +290,8 @@
 <template>
   <template v-if="!noCollectionError">
     <gallery-app-bar-collection />
-<<<<<<< HEAD
-    <v-row v-if="gettingRoms" no-gutters class="mx-1 mt-3"
-      ><v-col
-        v-for="_ in 60"
-        class="pa-1 align-self-end"
-        :cols="views[currentView]['size-cols']"
-        :sm="views[currentView]['size-sm']"
-        :md="views[currentView]['size-md']"
-        :lg="views[currentView]['size-lg']"
-        :xl="views[currentView]['size-xl']"
-        ><v-skeleton-loader type="card" /></v-col
-    ></v-row>
-    <template v-if="filteredRoms.length > 0">
-      <v-row v-show="currentView != 2" class="mx-1 mt-3" no-gutters>
-        <!-- Gallery cards view -->
-        <!-- v-show instead of v-if to avoid recalculate on view change -->
-        <v-col
-          v-for="rom in filteredRoms.slice(0, itemsShown)"
-          :key="rom.id"
-          class="pa-1 align-self-end"
-          :cols="views[currentView]['size-cols']"
-          :sm="views[currentView]['size-sm']"
-          :md="views[currentView]['size-md']"
-          :lg="views[currentView]['size-lg']"
-          :xl="views[currentView]['size-xl']"
-        >
-          <game-card
-            :key="rom.updated_at"
-            :rom="rom"
-            title-on-hover
-            pointer-on-hover
-            with-link
-            show-flags
-            show-fav
-            transform-scale
-            show-action-bar
-            show-platform-icon
-            :with-border-primary="
-              romsStore.isSimpleRom(rom) && selectedRoms?.includes(rom)
-            "
-            @click="onGameClick"
-            @touchstart="onGameTouchStart"
-            @touchend="onGameTouchEnd"
-          />
-        </v-col>
-      </v-row>
-
-      <!-- Gallery list view -->
-      <v-row class="h-100" v-show="currentView == 2" no-gutters>
-        <v-col class="h-100 pt-4 pb-2">
-          <game-data-table class="h-100 mx-2" />
-        </v-col>
-      </v-row>
-      <fab-overlay />
-=======
     <template v-if="gettingRoms">
       <skeleton />
->>>>>>> 25776252
     </template>
     <template v-else>
       <template v-if="filteredRoms.length > 0">
