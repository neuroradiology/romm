<script setup lang="ts">
import ActionBar from "@/components/Details/ActionBar.vue";
import AdditionalContent from "@/components/Details/AdditionalContent.vue";
import BackgroundHeader from "@/components/Details/BackgroundHeader.vue";
import FileInfo from "@/components/Details/Info/FileInfo.vue";
import GameInfo from "@/components/Details/Info/GameInfo.vue";
import Personal from "@/components/Details/Personal.vue";
import RelatedGames from "@/components/Details/RelatedGames.vue";
import RetroAchievements from "@/components/Details/RetroAchievements.vue";
import Saves from "@/components/Details/Saves.vue";
import States from "@/components/Details/States.vue";
import TitleInfo from "@/components/Details/Title.vue";
import EmptyGame from "@/components/common/EmptyGame.vue";
import Cover from "@/components/common/Game/Card/Base.vue";
import platformApi from "@/services/api/platform";
import romApi from "@/services/api/rom";
import storeDownload from "@/stores/download";
import type { Platform } from "@/stores/platforms";
import storeRoms from "@/stores/roms";
import type { Events } from "@/types/emitter";
import type { Emitter } from "mitt";
import { storeToRefs } from "pinia";
import { inject, onBeforeMount, ref, watch } from "vue";
import { onBeforeRouteLeave, useRoute } from "vue-router";
import { useDisplay } from "vuetify";
import storeAuth from "@/stores/auth";

// Props
const route = useRoute();
const platform = ref<Platform>();
const tab = ref<
  | "details"
  | "saves"
  | "states"
  | "personal"
  | "additionalcontent"
  | "screenshots"
  | "relatedgames"
>("details");
const { smAndDown, mdAndDown, mdAndUp, lgAndUp } = useDisplay();
const emitter = inject<Emitter<Events>>("emitter");
const noRomError = ref(false);
const romsStore = storeRoms();
const { currentRom } = storeToRefs(romsStore);
const auth = storeAuth();

// Functions
async function fetchDetails() {
  await romApi
    .getRom({ romId: parseInt(route.params.rom as string) })
    .then(({ data }) => {
      currentRom.value = data;
    })
    .catch((error) => {
      console.log(error);
      noRomError.value = true;
    })
    .finally(() => {
      emitter?.emit("showLoadingDialog", { loading: false, scrim: false });
    });

  if (!noRomError.value) {
    await platformApi
      .getPlatform(currentRom.value?.platform_id)
      .then((response) => {
        platform.value = response.data;
      })
      .catch((error) => {
        console.log(error);
      })
      .finally(() => {
        emitter?.emit("showLoadingDialog", { loading: false, scrim: false });
      });
  }
}

onBeforeMount(async () => {
  emitter?.emit("showLoadingDialog", { loading: true, scrim: false });
  if (currentRom.value?.id == parseInt(route.params.rom as string)) {
    emitter?.emit("showLoadingDialog", { loading: false, scrim: false });
  } else {
    await fetchDetails();
  }
  const downloadStore = storeDownload();
  downloadStore.clear();
});

onBeforeRouteLeave(() => {
  currentRom.value = null;
  return true;
});

watch(
  () => route.fullPath,
  async () => {
    await fetchDetails();
  },
);
</script>

<template>
  <!-- TODO: review layout on certain roms - ej: mortal kombat 2 for gb  -->
  <template v-if="currentRom && platform">
    <background-header />

    <v-row
      class="px-5"
      :class="{
        'ml-6': mdAndUp,
        'justify-center': smAndDown,
      }"
      no-gutters
    >
      <v-col
        class="cover"
        :class="{
          'cover-desktop': mdAndUp,
          'cover-mobile': smAndDown,
        }"
      >
        <cover
          :key="currentRom.updated_at"
          :pointerOnHover="false"
          :rom="currentRom"
        />
        <action-bar class="mt-2" :rom="currentRom" />
        <related-games v-if="mdAndUp" class="mt-3" :rom="currentRom" />
      </v-col>

      <v-col
        cols="12"
        md="8"
        class="px-5"
        :class="{
          'info-lg': mdAndUp,
          'info-mobile': smAndDown,
        }"
      >
        <div
          class="px-3 pb-3"
          :class="{
            'position-absolute title-desktop': mdAndUp,
            'justify-center': smAndDown,
          }"
        >
          <title-info :rom="currentRom" :platform="platform" />
        </div>
        <v-row
          :class="{
            'justify-center': smAndDown,
          }"
          no-gutters
        >
          <v-tabs v-model="tab" slider-color="romm-accent-1" rounded="0">
            <v-tab value="details" rounded="0"> Details </v-tab>
            <v-tab value="saves" rounded="0"> Saves </v-tab>
            <v-tab value="states" rounded="0"> States </v-tab>
<<<<<<< HEAD
            <v-tab
              v-if="
                currentRom.ra_id &&
                auth.user?.ra_username &&
                auth.user.ra_api_key
              "
              value="retro_achievements"
              rounded="0"
            >
              Retro Achievements
            </v-tab>
            <v-tab value="notes" rounded="0"> Notes </v-tab>
=======
            <v-tab value="personal" rounded="0"> Personal </v-tab>
>>>>>>> fc6455ec
            <v-tab
              v-if="
                mdAndDown &&
                ((currentRom.igdb_metadata?.expansions ?? []).length > 0 ||
                  (currentRom.igdb_metadata?.dlcs ?? []).length > 0)
              "
              value="additionalcontent"
              rounded="0"
            >
              Additional content
            </v-tab>
            <!-- TODO: user screenshots -->
            <!-- <v-tab value="screenshots" rounded="0">Screenshots</v-tab> -->
            <v-tab
              v-if="
                smAndDown &&
                ((currentRom.igdb_metadata?.remakes ?? []).length > 0 ||
                  (currentRom.igdb_metadata?.remasters ?? []).length > 0 ||
                  (currentRom.igdb_metadata?.expanded_games ?? []).length > 0)
              "
              value="relatedgames"
              rounded="0"
            >
              Related Games
            </v-tab>
          </v-tabs>
        </v-row>
        <v-row no-gutters class="mb-4">
          <v-col cols="12">
            <v-window disabled v-model="tab" class="py-2">
              <v-window-item value="details">
                <v-row no-gutters :class="{ 'mx-2': mdAndUp }">
                  <v-col>
                    <file-info :rom="currentRom" :platform="platform" />
                    <game-info :rom="currentRom" />
                  </v-col>
                </v-row>
              </v-window-item>
              <v-window-item value="saves">
                <saves :rom="currentRom" />
              </v-window-item>
              <v-window-item value="states">
                <states :rom="currentRom" />
              </v-window-item>
              <v-window-item value="personal">
                <personal :rom="currentRom" />
              </v-window-item>
              <v-window-item value="retro_achievements" v-if="currentRom.ra_id">
                <retro-achievements :rom="currentRom" />
              </v-window-item>
              <v-window-item
                v-if="
                  mdAndDown &&
                  (currentRom.igdb_metadata?.expansions ||
                    currentRom.igdb_metadata?.dlcs)
                "
                value="additionalcontent"
              >
                <additional-content :rom="currentRom" />
              </v-window-item>
              <!-- TODO: user screenshots -->
              <!-- <v-window-item v-if="rom.user_screenshots.lenght > 0" value="screenshots">
                <screenshots :rom="rom" />
              </v-window-item> -->
              <v-window-item
                v-if="
                  smAndDown &&
                  (currentRom.igdb_metadata?.remakes ||
                    currentRom.igdb_metadata?.remasters ||
                    currentRom.igdb_metadata?.expanded_games)
                "
                value="relatedgames"
              >
                <related-games :rom="currentRom" />
              </v-window-item>
            </v-window>
          </v-col>
        </v-row>
      </v-col>

      <template v-if="lgAndUp">
        <v-col>
          <additional-content :rom="currentRom" />
        </v-col>
      </template>
    </v-row>
  </template>

  <empty-game v-if="noRomError" />
</template>

<style scoped>
.cover {
  min-width: 270px;
  min-height: 360px;
  max-width: 270px;
  max-height: 360px;
}
.cover-desktop {
  margin-top: -230px;
}
.title-desktop {
  margin-top: -190px;
  margin-left: -20px;
}
.cover-mobile {
  margin-top: -280px;
}
.info-mobile {
  margin-top: 100px;
}
</style><|MERGE_RESOLUTION|>--- conflicted
+++ resolved
@@ -94,7 +94,7 @@
   () => route.fullPath,
   async () => {
     await fetchDetails();
-  },
+  }
 );
 </script>
 
@@ -155,7 +155,6 @@
             <v-tab value="details" rounded="0"> Details </v-tab>
             <v-tab value="saves" rounded="0"> Saves </v-tab>
             <v-tab value="states" rounded="0"> States </v-tab>
-<<<<<<< HEAD
             <v-tab
               v-if="
                 currentRom.ra_id &&
@@ -168,9 +167,7 @@
               Retro Achievements
             </v-tab>
             <v-tab value="notes" rounded="0"> Notes </v-tab>
-=======
             <v-tab value="personal" rounded="0"> Personal </v-tab>
->>>>>>> fc6455ec
             <v-tab
               v-if="
                 mdAndDown &&
@@ -218,7 +215,7 @@
               <v-window-item value="personal">
                 <personal :rom="currentRom" />
               </v-window-item>
-              <v-window-item value="retro_achievements" v-if="currentRom.ra_id">
+              <v-window-item v-if="currentRom.ra_id" value="retro_achievements">
                 <retro-achievements :rom="currentRom" />
               </v-window-item>
               <v-window-item
